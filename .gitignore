--- conflicted
+++ resolved
@@ -1,8 +1,5 @@
 *.class
 code
 .idea/
-<<<<<<< HEAD
 *.user
-=======
-*.o
->>>>>>> 474b0fda
+*.o