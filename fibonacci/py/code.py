--- conflicted
+++ resolved
@@ -7,19 +7,11 @@
     return 1
   return fibonacci(n-1) + fibonacci(n-2)
 
-<<<<<<< HEAD
-u = int(sys.argv[1])
-r = 0
-for i in range(1, u):
-  r += fibonacci(i)
-print(r)
-=======
 def main():
     u = int(sys.argv[1])
     r = 0
-    for i in range(u):
+    for i in range(1, u):
       r += fibonacci(i)
     print(r)
 
-main()
->>>>>>> 2c31305b
+main()