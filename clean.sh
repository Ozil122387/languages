--- conflicted
+++ resolved
@@ -4,9 +4,7 @@
 rm -r rust/target
 rm -rf kotlin/code.jar
 rm dart/code
-<<<<<<< HEAD
 rm js/bun
-=======
 rm common-lisp/code
 rm fpc/code
 rm crystal/code
@@ -21,5 +19,4 @@
 rm haxe/code.jar
 rm -rf csharp-aot
 rm -rf csharp
-rm haskell/code haskell/*.hi haskell/*.o
->>>>>>> 027da61e
+rm haskell/code haskell/*.hi haskell/*.o