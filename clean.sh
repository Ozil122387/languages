rm c/code
rm go/code
rm jvm/code.class
rm -r rust/target
rm -rf kotlin/code.jar
rm dart/code
<<<<<<< HEAD
rm nim/code
=======
rm js/bun
rm common-lisp/code
rm fpc/code
rm crystal/code
rm ada/code ada/code.ali ada/code.o
rm d/code
rm odin/code
rm objc/code
rm fortran/code
rm zig/code
rm lua/code
rm -f swift/code
rm haxe/code.jar
rm -rf csharp-aot
rm -rf csharp
rm haskell/code haskell/*.hi haskell/*.o
>>>>>>> 47c47370
<|MERGE_RESOLUTION|>--- conflicted
+++ resolved
@@ -4,9 +4,7 @@
 rm -r rust/target
 rm -rf kotlin/code.jar
 rm dart/code
-<<<<<<< HEAD
 rm nim/code
-=======
 rm js/bun
 rm common-lisp/code
 rm fpc/code
@@ -22,5 +20,4 @@
 rm haxe/code.jar
 rm -rf csharp-aot
 rm -rf csharp
-rm haskell/code haskell/*.hi haskell/*.o
->>>>>>> 47c47370
+rm haskell/code haskell/*.hi haskell/*.o