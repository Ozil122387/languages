rm c/code
rm go/code
rm jvm/code.class
rm -r rust/target
rm -rf kotlin/code.jar
rm dart/code
<<<<<<< HEAD
rm odin/code
=======
rm objc/code
rm fortran/code
rm zig/code
rm lua/code
rm -f swift/code
>>>>>>> 2734f270
<|MERGE_RESOLUTION|>--- conflicted
+++ resolved
@@ -4,12 +4,9 @@
 rm -r rust/target
 rm -rf kotlin/code.jar
 rm dart/code
-<<<<<<< HEAD
 rm odin/code
-=======
 rm objc/code
 rm fortran/code
 rm zig/code
 rm lua/code
-rm -f swift/code
->>>>>>> 2734f270
+rm -f swift/code