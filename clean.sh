rm c/code
rm go/code
rm jvm/code.class
rm -r rust/target
rm -rf kotlin/code.jar
rm dart/code
<<<<<<< HEAD
rm lua/code
=======
rm -f swift/code
>>>>>>> 43fbc116
<|MERGE_RESOLUTION|>--- conflicted
+++ resolved
@@ -4,8 +4,5 @@
 rm -r rust/target
 rm -rf kotlin/code.jar
 rm dart/code
-<<<<<<< HEAD
 rm lua/code
-=======
-rm -f swift/code
->>>>>>> 43fbc116
+rm -f swift/code