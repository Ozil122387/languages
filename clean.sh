rm c/code
rm go/code
rm jvm/code.class
rm -r rust/target
rm -rf kotlin/code.jar
rm dart/code
<<<<<<< HEAD
rm crystal/code
=======
rm ada/code ada/code.ali ada/code.o
rm d/code
rm odin/code
rm objc/code
rm fortran/code
rm zig/code
rm lua/code
rm -f swift/code
>>>>>>> 92860d98
<|MERGE_RESOLUTION|>--- conflicted
+++ resolved
@@ -4,9 +4,7 @@
 rm -r rust/target
 rm -rf kotlin/code.jar
 rm dart/code
-<<<<<<< HEAD
 rm crystal/code
-=======
 rm ada/code ada/code.ali ada/code.o
 rm d/code
 rm odin/code
@@ -14,5 +12,4 @@
 rm fortran/code
 rm zig/code
 rm lua/code
-rm -f swift/code
->>>>>>> 92860d98
+rm -f swift/code