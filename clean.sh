rm c/code
rm go/code
rm jvm/code.class
rm -r rust/target
rm -rf kotlin/code.jar
rm dart/code
rm common-lisp/code
rm fpc/code
rm crystal/code
rm ada/code ada/code.ali ada/code.o
rm d/code
rm odin/code
rm objc/code
rm fortran/code
rm zig/code
rm lua/code
rm -f swift/code
<<<<<<< HEAD
rm haxe/code.jar
=======
rm -rf csharp-aot
rm -rf csharp
rm haskell/code haskell/*.hi haskell/*.o
>>>>>>> 149ccecb
<|MERGE_RESOLUTION|>--- conflicted
+++ resolved
@@ -15,10 +15,7 @@
 rm zig/code
 rm lua/code
 rm -f swift/code
-<<<<<<< HEAD
 rm haxe/code.jar
-=======
 rm -rf csharp-aot
 rm -rf csharp
-rm haskell/code haskell/*.hi haskell/*.o
->>>>>>> 149ccecb
+rm haskell/code haskell/*.hi haskell/*.o