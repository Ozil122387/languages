rm c/code
rm go/code
rm jvm/code.class
rm -r rust/target
rm -rf kotlin/code.jar
rm kotlin/code.kexe
rm dart/code
rm -rf inko/build inko/code
rm nim/code
rm js/bun
rm common-lisp/code
rm fpc/code
rm crystal/code
rm ada/code ada/code.ali ada/code.o
rm d/code
rm odin/code
rm objc/code
rm fortran/code
rm zig/code
rm lua/code
rm -f swift/code
rm haxe/code.jar
rm -rf csharp/code-aot
rm -rf csharp/code
<<<<<<< HEAD
rm haskell/code haskell/*.hi haskell/*.o
rm cobol/main
=======
rm -rf fsharp/code-aot
rm -rf fsharp/code
rm haskell/code haskell/*.hi haskell/*.o
rm emojicode/code emojicode/code.o
rm -f chez/code.so
rm -rf clojure/classes clojure/.cpcache
>>>>>>> e1e9f1bc
<|MERGE_RESOLUTION|>--- conflicted
+++ resolved
@@ -22,14 +22,10 @@
 rm haxe/code.jar
 rm -rf csharp/code-aot
 rm -rf csharp/code
-<<<<<<< HEAD
-rm haskell/code haskell/*.hi haskell/*.o
-rm cobol/main
-=======
 rm -rf fsharp/code-aot
 rm -rf fsharp/code
 rm haskell/code haskell/*.hi haskell/*.o
 rm emojicode/code emojicode/code.o
 rm -f chez/code.so
 rm -rf clojure/classes clojure/.cpcache
->>>>>>> e1e9f1bc
+rm cobol/main