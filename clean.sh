rm c/code
rm go/code
rm jvm/code.class
rm -r rust/target
rm -rf kotlin/code.jar
rm dart/code
<<<<<<< HEAD
rm d/code
=======
rm odin/code
rm objc/code
rm fortran/code
rm zig/code
rm lua/code
rm -f swift/code
>>>>>>> 31ce4f5a
<|MERGE_RESOLUTION|>--- conflicted
+++ resolved
@@ -4,13 +4,10 @@
 rm -r rust/target
 rm -rf kotlin/code.jar
 rm dart/code
-<<<<<<< HEAD
 rm d/code
-=======
 rm odin/code
 rm objc/code
 rm fortran/code
 rm zig/code
 rm lua/code
-rm -f swift/code
->>>>>>> 31ce4f5a
+rm -f swift/code