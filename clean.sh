rm c/code
rm go/code
rm jvm/code.class
rm -r rust/target
rm -rf kotlin/code.jar
rm dart/code
<<<<<<< HEAD
rm fpc/code
=======
rm crystal/code
rm ada/code ada/code.ali ada/code.o
rm d/code
rm odin/code
rm objc/code
rm fortran/code
rm zig/code
rm lua/code
rm -f swift/code
rm -rf csharp-aot
rm -rf csharp
rm haskell/code haskell/*.hi haskell/*.o
>>>>>>> f4eff92f
<|MERGE_RESOLUTION|>--- conflicted
+++ resolved
@@ -4,9 +4,7 @@
 rm -r rust/target
 rm -rf kotlin/code.jar
 rm dart/code
-<<<<<<< HEAD
 rm fpc/code
-=======
 rm crystal/code
 rm ada/code ada/code.ali ada/code.o
 rm d/code
@@ -18,5 +16,4 @@
 rm -f swift/code
 rm -rf csharp-aot
 rm -rf csharp
-rm haskell/code haskell/*.hi haskell/*.o
->>>>>>> f4eff92f
+rm haskell/code haskell/*.hi haskell/*.o