--- conflicted
+++ resolved
@@ -4,11 +4,8 @@
 rm -r rust/target
 rm -rf kotlin/code.jar
 rm dart/code
-<<<<<<< HEAD
 rm objc/code
-=======
 rm fortran/code
 rm zig/code
 rm lua/code
-rm -f swift/code
->>>>>>> 753df161
+rm -f swift/code