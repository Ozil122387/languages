--- conflicted
+++ resolved
@@ -23,8 +23,5 @@
 rm -rf csharp-aot/code
 rm -rf csharp/code
 rm haskell/code haskell/*.hi haskell/*.o
-<<<<<<< HEAD
 rm -f chez/code.so
-=======
-rm -rf clojure/classes clojure/.cpcache
->>>>>>> 0796bdd0
+rm -rf clojure/classes clojure/.cpcache