--- conflicted
+++ resolved
@@ -4,9 +4,7 @@
 rm -r rust/target
 rm -rf kotlin/code.jar
 rm dart/code
-<<<<<<< HEAD
 rm common-lisp/code
-=======
 rm fpc/code
 rm crystal/code
 rm ada/code ada/code.ali ada/code.o
@@ -19,5 +17,4 @@
 rm -f swift/code
 rm -rf csharp-aot
 rm -rf csharp
-rm haskell/code haskell/*.hi haskell/*.o
->>>>>>> 96f22562
+rm haskell/code haskell/*.hi haskell/*.o