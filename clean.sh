rm c/code
rm go/code
rm jvm/code.class
rm -r rust/target
rm -rf kotlin/code.jar
rm dart/code
<<<<<<< HEAD
rm fortran/code
=======
rm zig/code
rm lua/code
rm -f swift/code
>>>>>>> 6fdf88cf
<|MERGE_RESOLUTION|>--- conflicted
+++ resolved
@@ -4,10 +4,7 @@
 rm -r rust/target
 rm -rf kotlin/code.jar
 rm dart/code
-<<<<<<< HEAD
 rm fortran/code
-=======
 rm zig/code
 rm lua/code
-rm -f swift/code
->>>>>>> 6fdf88cf
+rm -f swift/code