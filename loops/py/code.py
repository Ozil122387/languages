--- conflicted
+++ resolved
@@ -1,15 +1,5 @@
 import sys
 import random
-<<<<<<< HEAD
-u = int(sys.argv[1])         # Get an input number from the command line
-r = random.randint(0, 10000) # Get a random number 0 <= r < 10k
-a  = [0] * 10000             # Array of 10k elements initialized to 0
-for i in range(10000):       # 10k outer loop iterations
-  for j in range(100000):    # 100k inner loop iterations, per outer loop iteration
-    a[i] += j%u              # Simple sum
-  a[i] += r                  # Add a random value to each element in array
-print(a[r])                  # Print out a single element from the arra
-=======
 
 def main():
     u = int(sys.argv[1])         # Get an input number from the command line
@@ -17,8 +7,7 @@
     a  = [0] * 10000             # Array of 10k elements initialized to 0
     for i in range(10000):       # 10k outer loop iterations
       for j in range(100000):    # 100k inner loop iterations, per outer loop iteration
-        a[i] = a[i] + j%u        # Simple sum
-      a[i] = a[i] + r            # Add a random value to each element in array
+        a[i] += j%u        # Simple sum
+      a[i] += r            # Add a random value to each element in array
     print(a[r])                  # Print out a single element from the arra
-main()
->>>>>>> 474b0fda
+main()