import std/[
  cmdline,
  random,
  strutils]

<<<<<<< HEAD
let 
    # Get an input number from the command line
    u: uint32 = parseInt(paramStr(1)).uint32

    # Get a random number 0 <= r < 10k
    r:uint32 = rand(10000).uint32

# Array of 10k elements initialized to 0
var a: array[10000, uint32] 

# 10k outer loop iterations
for i in 0..9999:
    # 100k inner loop iterations, per outer loop iteration
    for j in 0..99999.uint32:
        # Simple sum
        a[i] = a[i] + j mod u
    # Add a random value to each element in array
    a[i] = a[i] + r

# Print out a single element from the array
echo a[r]
=======

proc main() =
  randomize()
  let u = uint32 parseUInt(paramStr(1))   # Get an input number from the command line
  let r = uint32 random.rand(10000)       # Get a random number 0 <= r < 10k
  var arr  = arrayWith(0.uint32, 10000)   # Array of 10k elements initialized to 0
  for i in 0..(arr.len - 1):             # 10k outer loop iterations
    for j in 0..99999.uint32:             # 100k inner loop iterations, per outer loop iteration
      arr[i] +=  j mod u                  # Simple sum
    arr[i] += r                   # Add a random value to each element in array
  echo $arr[r]                            # Print out a single element from the array

main()
>>>>>>> e1e9f1bc
<|MERGE_RESOLUTION|>--- conflicted
+++ resolved
@@ -1,9 +1,5 @@
-import std/[
-  cmdline,
-  random,
-  strutils]
+import std/[random, os, strutils]
 
-<<<<<<< HEAD
 let 
     # Get an input number from the command line
     u: uint32 = parseInt(paramStr(1)).uint32
@@ -24,19 +20,4 @@
     a[i] = a[i] + r
 
 # Print out a single element from the array
-echo a[r]
-=======
-
-proc main() =
-  randomize()
-  let u = uint32 parseUInt(paramStr(1))   # Get an input number from the command line
-  let r = uint32 random.rand(10000)       # Get a random number 0 <= r < 10k
-  var arr  = arrayWith(0.uint32, 10000)   # Array of 10k elements initialized to 0
-  for i in 0..(arr.len - 1):             # 10k outer loop iterations
-    for j in 0..99999.uint32:             # 100k inner loop iterations, per outer loop iteration
-      arr[i] +=  j mod u                  # Simple sum
-    arr[i] += r                   # Add a random value to each element in array
-  echo $arr[r]                            # Print out a single element from the array
-
-main()
->>>>>>> e1e9f1bc
+echo a[r]