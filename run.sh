function runOnce  {
  { /usr/bin/time $2 ; } 2> /tmp/o 1> /dev/null
  printf "$1 = "
  cat /tmp/o | awk -v N=1 '{print $N"s"}'
}

function run {
  echo ""
  runOnce "$1" "$2"
  runOnce "$1" "$2"
  runOnce "$1" "$2"
}

run "Ruby YJIT" "miniruby --yjit ./ruby/code.rb 40"
run "Kotlin" "java -jar kotlin/code.jar 40"
<<<<<<< HEAD
run "C" "./c/code 40"
run "Go" "./go/code 40"
=======
run "Python" "python3 ./py/code.py 40" 
run "C" "./c/code 40" 
run "Go" "./go/code 40" 
>>>>>>> 411e2b1a
run "Rust" "./rust/target/release/code 40"
run "Node" "node ./js/code.js 40"
run "Bun" "bun ./js/code.js 40"
run "Deno" "deno ./js/code.js 40"
run "PyPy" "pypy ./py/code.py 40"
run "Java" "java jvm.code 40"
run "PHP" "php ./php/code.php 40"
run "R" "Rscript ./r/code.R 40"
<<<<<<< HEAD
run "Python" "python3 ./py/code.py 40"
run "Dart" "./dart/code 40"
run "Zig" "./zig/code 40"
=======
run "Dart" "./dart/code 40"
run "LuaJIT" "luajit ./lua/code 40"
run "Lua" "lua ./lua/code.lua 40"
run "Swift" "./swift/code 40"
run "Julia" "julia ./julia/code.jl 40"
run "Ruby" "ruby ./ruby/code.rb 40"
>>>>>>> 411e2b1a
<|MERGE_RESOLUTION|>--- conflicted
+++ resolved
@@ -13,14 +13,8 @@
 
 run "Ruby YJIT" "miniruby --yjit ./ruby/code.rb 40"
 run "Kotlin" "java -jar kotlin/code.jar 40"
-<<<<<<< HEAD
-run "C" "./c/code 40"
-run "Go" "./go/code 40"
-=======
-run "Python" "python3 ./py/code.py 40" 
 run "C" "./c/code 40" 
 run "Go" "./go/code 40" 
->>>>>>> 411e2b1a
 run "Rust" "./rust/target/release/code 40"
 run "Node" "node ./js/code.js 40"
 run "Bun" "bun ./js/code.js 40"
@@ -29,15 +23,11 @@
 run "Java" "java jvm.code 40"
 run "PHP" "php ./php/code.php 40"
 run "R" "Rscript ./r/code.R 40"
-<<<<<<< HEAD
 run "Python" "python3 ./py/code.py 40"
-run "Dart" "./dart/code 40"
 run "Zig" "./zig/code 40"
-=======
 run "Dart" "./dart/code 40"
 run "LuaJIT" "luajit ./lua/code 40"
 run "Lua" "lua ./lua/code.lua 40"
 run "Swift" "./swift/code 40"
 run "Julia" "julia ./julia/code.jl 40"
-run "Ruby" "ruby ./ruby/code.rb 40"
->>>>>>> 411e2b1a
+run "Ruby" "ruby ./ruby/code.rb 40"