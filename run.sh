--- conflicted
+++ resolved
@@ -26,12 +26,6 @@
 run "PHP JIT" "php -dopcache.enable_cli=1 -dopcache.jit=on ./php/code.php 40"
 run "PHP" "php ./php/code.php 40"
 run "R" "Rscript ./r/code.R 40"
-<<<<<<< HEAD
-run "Python" "python3 ./py/code.py 40" 
-run "Dart" "./dart/code 40"
-run "C# AOT" "./csharp-aot/csharp 40"
-run "C#" "./csharp/csharp 40"
-=======
 run "Python" "python3 ./py/code.py 40"
 run "Zig" "./zig/code 40"
 run "Dart" "./dart/code 40"
@@ -44,4 +38,5 @@
 run "Swift" "./swift/code 40"
 run "Julia" "julia ./julia/code.jl 40"
 run "Ruby" "ruby ./ruby/code.rb 40"
->>>>>>> 474b0fda
+run "C# AOT" "./csharp-aot/csharp 40"
+run "C#" "./csharp/csharp 40"