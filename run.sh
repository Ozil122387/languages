function runOnce  {
  { /usr/bin/time $2 ; } 2> /tmp/o 1> /dev/null
  printf "$1 = "
  cat /tmp/o | awk -v N=1 '{print $N"s"}'
}

function run {
  echo ""
  runOnce "$1" "$2"
  runOnce "$1" "$2"
  runOnce "$1" "$2"
}

run "Ruby YJIT" "miniruby --yjit ./ruby/code.rb 40"
run "Kotlin" "java -jar kotlin/code.jar 40"
run "Python" "python3 ./py/code.py 40" 
run "C" "./c/code 40" 
run "Go" "./go/code 40" 
run "Rust" "./rust/target/release/code 40"
run "Node" "node ./js/code.js 40" 
run "Bun" "bun ./js/code.js 40" 
run "Deno" "deno ./js/code.js 40" 
run "PyPy" "pypy ./py/code.py 40" 
run "Java" "java jvm.code 40"
run "PHP" "php ./php/code.php 40"
run "R" "Rscript ./r/code.R 40"
<<<<<<< HEAD
run "Python" "python3 ./py/code.py 40" 
run "Dart" "./dart/code 40"
run "Julia" "julia ./julia/code.jl 40"
=======
run "Dart" "./dart/code 40"
run "Ruby" "ruby ./ruby/code.rb 40"
>>>>>>> 4a5285eb
<|MERGE_RESOLUTION|>--- conflicted
+++ resolved
@@ -24,11 +24,6 @@
 run "Java" "java jvm.code 40"
 run "PHP" "php ./php/code.php 40"
 run "R" "Rscript ./r/code.R 40"
-<<<<<<< HEAD
-run "Python" "python3 ./py/code.py 40" 
 run "Dart" "./dart/code 40"
 run "Julia" "julia ./julia/code.jl 40"
-=======
-run "Dart" "./dart/code 40"
-run "Ruby" "ruby ./ruby/code.rb 40"
->>>>>>> 4a5285eb
+run "Ruby" "ruby ./ruby/code.rb 40"