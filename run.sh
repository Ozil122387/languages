function runOnce  {
  { /usr/bin/time $2 ; } 2> /tmp/o 1> /dev/null
  printf "$1 = "
  cat /tmp/o | awk -v N=1 '{print $N"s"}'
}

function run {
  echo ""
  runOnce "$1" "$2"
  runOnce "$1" "$2"
  runOnce "$1" "$2"
}

run "Ruby YJIT" "miniruby --yjit ./ruby/code.rb 40"
run "Kotlin" "java -jar kotlin/code.jar 40"
<<<<<<< HEAD
run "Python" "python3 ./py/code.py 40"
run "C" "./c/code 40"
run "Go" "./go/code 40"
=======
run "C" "./c/code 40" 
run "Go" "./go/code 40" 
>>>>>>> 6fdf88cf
run "Rust" "./rust/target/release/code 40"
run "Node" "node ./js/code.js 40"
run "Bun" "bun ./js/code.js 40"
run "Deno" "deno ./js/code.js 40"
run "PyPy" "pypy ./py/code.py 40"
run "Java" "java jvm.code 40"
run "PHP" "php ./php/code.php 40"
run "R" "Rscript ./r/code.R 40"
run "Python" "python3 ./py/code.py 40"
run "Zig" "./zig/code 40"
run "Dart" "./dart/code 40"
run "LuaJIT" "luajit ./lua/code 40"
run "Lua" "lua ./lua/code.lua 40"
run "Swift" "./swift/code 40"
run "Julia" "julia ./julia/code.jl 40"
run "Ruby" "ruby ./ruby/code.rb 40"
run "Haxe JVM" "java -jar haxe/code.jar 40"<|MERGE_RESOLUTION|>--- conflicted
+++ resolved
@@ -13,14 +13,8 @@
 
 run "Ruby YJIT" "miniruby --yjit ./ruby/code.rb 40"
 run "Kotlin" "java -jar kotlin/code.jar 40"
-<<<<<<< HEAD
-run "Python" "python3 ./py/code.py 40"
-run "C" "./c/code 40"
-run "Go" "./go/code 40"
-=======
 run "C" "./c/code 40" 
 run "Go" "./go/code 40" 
->>>>>>> 6fdf88cf
 run "Rust" "./rust/target/release/code 40"
 run "Node" "node ./js/code.js 40"
 run "Bun" "bun ./js/code.js 40"
