function run {
  echo ""
  echo "Benchmarking $1"
  hyperfine -i --shell=none --runs 3 --warmup 2 "$2"
}

run "Dart" "./dart/code 40"
run "Objective-C" "./objc/code 40"
run "Kotlin JVM" "java -jar kotlin/code.jar 40"
run "Kotlin Native" "./kotlin/code.kexe 40"
run "C" "./c/code 40"
run "Rust" "./rust/target/release/code 40"
run "Node" "node ./js/code.js 40" 
run "Bun" "bun ./js/code.js 40" 
run "Bun (Compiled)" "./js/bun 40" 
run "Deno" "deno ./js/code.js 40" 
run "PyPy" "pypy ./py/code.py 40" 
run "CPP" "./cpp/code 40"
run "Go" "./go/code 40"
run "Node (jitless)" "node --jitless ./js/code.js 40"
run "Bun (jitless)" "bun ./js/code.js 40" "BUN_JSC_useJIT=0"
run "Deno (jitless)" "deno --v8-flags=--jitless ./js/code.js 40"
run "PyPy" "pypy ./py/code.py 40"
run "Java" "java jvm.code 40"
#run "Java GraalVM" "./jvm.code 40"
run "Scala" "./scala/code 40"
run "Ruby" "ruby ./ruby/code.rb 40"
run "PHP JIT" "php -dopcache.enable_cli=1 -dopcache.jit=on -dopcache.jit_buffer_size=64M ./php/code.php 40"
run "PHP" "php ./php/code.php 40"
run "R" "Rscript ./r/code.R 40"
run "Python" "python3.13 ./py/code.py 40"
run "Common Lisp" "common-lisp/code 40"
run "Zig" "./zig/code 40"
run "Inko" "./inko/code 40"
run "Nim" "./nim/code 40"
run "Free Pascal" "./fpc/code 40"
run "Crystal" "./crystal/code 40"
#run "Ada" "./ada/code 40"
#run "D" "./d/code 40" # Seems to not have an arm / M1 version
run "Odin" "./odin/code 40"
run "Fortran" "./fortran/code 40" 
run "LuaJIT" "luajit ./lua/code 40"
run "Lua" "lua ./lua/code.lua 40"
run "Swift" "./swift/code 40"
run "Julia" "julia ./julia/code.jl 40"
#run "Haxe JVM" "java -jar haxe/code.jar 40" # was getting errors running `haxelib install hxjava`
run "Elixir" "elixir elixir/bench.exs 40"
#run "C# AOT" "./csharp-aot/code/csharp 40"
run "C#" "./csharp/code/csharp 40"
run "Ruby" "ruby ./ruby/code.rb 40"
run "Ruby YJIT" "miniruby --yjit ./ruby/code.rb 40"
run "Haskell" "./hs/code 40"
<<<<<<< HEAD
run "Chez Scheme" "chez --program ./chez/code.so 40"
=======
run "AWK" "awk -f ./awk/code.awk 40"
run "MAWK" "mawk -f ./awk/code.awk 40"
run "Clojure" "java -cp clojure/classes:$(clojure -Spath) code 40"
run "Babashka" "bb -cp clojure -m code 40"
>>>>>>> 0796bdd0
<|MERGE_RESOLUTION|>--- conflicted
+++ resolved
@@ -50,11 +50,8 @@
 run "Ruby" "ruby ./ruby/code.rb 40"
 run "Ruby YJIT" "miniruby --yjit ./ruby/code.rb 40"
 run "Haskell" "./hs/code 40"
-<<<<<<< HEAD
 run "Chez Scheme" "chez --program ./chez/code.so 40"
-=======
 run "AWK" "awk -f ./awk/code.awk 40"
 run "MAWK" "mawk -f ./awk/code.awk 40"
 run "Clojure" "java -cp clojure/classes:$(clojure -Spath) code 40"
-run "Babashka" "bb -cp clojure -m code 40"
->>>>>>> 0796bdd0
+run "Babashka" "bb -cp clojure -m code 40"