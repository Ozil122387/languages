--- conflicted
+++ resolved
@@ -17,24 +17,16 @@
 run "Go" "./go/code 40"
 run "Rust" "./rust/target/release/code 40"
 run "Node" "node ./js/code.js 40"
-<<<<<<< HEAD
 run "Node (jitless)" "node --jitless ./js/code.js 40"
 run "Bun" "bun ./js/code.js 40"
 run "Bun (jitless)" "bun ./js/code.js 40" "BUN_JSC_useJIT=0"
 run "Deno" "deno ./js/code.js 40"
 run "Deno (jitless)" "deno --v8-flags=--jitless ./js/code.js 40"
-=======
-run "Bun" "bun ./js/code.js 40"
-run "Deno" "deno ./js/code.js 40"
->>>>>>> 0ec92ace
 run "PyPy" "pypy ./py/code.py 40"
 run "Java" "java jvm.code 40"
 run "PHP" "php ./php/code.php 40"
 run "R" "Rscript ./r/code.R 40"
 run "Python" "python3 ./py/code.py 40"
-<<<<<<< HEAD
-run "Dart" "./dart/code 40"
-=======
 run "Zig" "./zig/code 40"
 run "Dart" "./dart/code 40"
 run "Objective-C" "./objc/code 40"
@@ -43,5 +35,4 @@
 run "Lua" "lua ./lua/code.lua 40"
 run "Swift" "./swift/code 40"
 run "Julia" "julia ./julia/code.jl 40"
-run "Ruby" "ruby ./ruby/code.rb 40"
->>>>>>> 0ec92ace
+run "Ruby" "ruby ./ruby/code.rb 40"