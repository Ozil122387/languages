function runOnce  {
  { /usr/bin/time $2 ; } 2> /tmp/o 1> /dev/null
  printf "$1 = "
  cat /tmp/o | awk -v N=1 '{print $N"s"}'
}

function run {
  echo ""
  runOnce "$1" "$2"
  runOnce "$1" "$2"
  runOnce "$1" "$2"
}

run "Ruby YJIT" "miniruby --yjit ./ruby/code.rb 40"
run "Kotlin" "java -jar kotlin/code.jar 40"
run "Python" "python3 ./py/code.py 40" 
run "C" "./c/code 40" 
run "Go" "./go/code 40" 
run "Rust" "./rust/target/release/code 40"
run "Node" "node ./js/code.js 40" 
run "Bun" "bun ./js/code.js 40" 
run "Deno" "deno ./js/code.js 40" 
run "PyPy" "pypy ./py/code.py 40" 
run "Java" "java jvm.code 40"
run "PHP" "php ./php/code.php 40"
run "R" "Rscript ./r/code.R 40"
<<<<<<< HEAD
run "Python" "python3 ./py/code.py 40" 
run "Dart" "./dart/code 40"
run "LuaJIT" "luajit ./lua/code 40"
run "Lua" "lua ./lua/code.lua 40"
=======
run "Dart" "./dart/code 40"
run "Swift" "./swift/code 40"
run "Julia" "julia ./julia/code.jl 40"
run "Ruby" "ruby ./ruby/code.rb 40"
>>>>>>> 43fbc116
<|MERGE_RESOLUTION|>--- conflicted
+++ resolved
@@ -24,14 +24,9 @@
 run "Java" "java jvm.code 40"
 run "PHP" "php ./php/code.php 40"
 run "R" "Rscript ./r/code.R 40"
-<<<<<<< HEAD
-run "Python" "python3 ./py/code.py 40" 
 run "Dart" "./dart/code 40"
 run "LuaJIT" "luajit ./lua/code 40"
 run "Lua" "lua ./lua/code.lua 40"
-=======
-run "Dart" "./dart/code 40"
 run "Swift" "./swift/code 40"
 run "Julia" "julia ./julia/code.jl 40"
-run "Ruby" "ruby ./ruby/code.rb 40"
->>>>>>> 43fbc116
+run "Ruby" "ruby ./ruby/code.rb 40"