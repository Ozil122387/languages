clang -O3 c/code.c -o c/code
go build -ldflags "-s -w" -o go/code go/code.go
javac jvm/code.java
cargo build --manifest-path rust/Cargo.toml --release
kotlinc -include-runtime kotlin/code.kt -d kotlin/code.jar
#kotlinc-native -include-runtime kotlin/code.kt -d kotlin/code
dart compile exe dart/code.dart -o dart/code --target-os=macos
<<<<<<< HEAD
gnatmake -O3 -gnat2022 -gnatp -flto ada/code.adb -D ada -o ada/code
=======
scala-cli --power package scala/code.scala -f -o scala/code
ldc2 -O3 -release -boundscheck=off d/code.d
odin build odin/code.odin -o:speed -file
clang -framework Foundation objc/code.m -o code
gfortran -O3 fortran/code.f90 -o fortan/code
zig build-exe -O ReleaseFast -femit-bin=zig/code zig/code.zig
luajit -b lua/code.lua lua/code
swiftc -O -parse-as-library -Xcc -funroll-loops -Xcc -march=native -Xcc -ftree-vectorize -Xcc -ffast-math swift/code.swift -o swift/code
>>>>>>> d72a450d
<|MERGE_RESOLUTION|>--- conflicted
+++ resolved
@@ -5,9 +5,7 @@
 kotlinc -include-runtime kotlin/code.kt -d kotlin/code.jar
 #kotlinc-native -include-runtime kotlin/code.kt -d kotlin/code
 dart compile exe dart/code.dart -o dart/code --target-os=macos
-<<<<<<< HEAD
 gnatmake -O3 -gnat2022 -gnatp -flto ada/code.adb -D ada -o ada/code
-=======
 scala-cli --power package scala/code.scala -f -o scala/code
 ldc2 -O3 -release -boundscheck=off d/code.d
 odin build odin/code.odin -o:speed -file
@@ -15,5 +13,4 @@
 gfortran -O3 fortran/code.f90 -o fortan/code
 zig build-exe -O ReleaseFast -femit-bin=zig/code zig/code.zig
 luajit -b lua/code.lua lua/code
-swiftc -O -parse-as-library -Xcc -funroll-loops -Xcc -march=native -Xcc -ftree-vectorize -Xcc -ffast-math swift/code.swift -o swift/code
->>>>>>> d72a450d
+swiftc -O -parse-as-library -Xcc -funroll-loops -Xcc -march=native -Xcc -ftree-vectorize -Xcc -ffast-math swift/code.swift -o swift/code