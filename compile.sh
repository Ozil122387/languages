clang -O3 c/code.c -o c/code
go build -ldflags "-s -w" -o go/code go/code.go
javac jvm/code.java
RUSTFLAGS="-Zlocation-detail=none" cargo +nightly build --manifest-path rust/Cargo.toml --release
kotlinc -include-runtime kotlin/code.kt -d kotlin/code.jar
#kotlinc-native -include-runtime kotlin/code.kt -d kotlin/code
dart compile exe dart/code.dart -o dart/code --target-os=macos
<<<<<<< HEAD
clang -framework Foundation objc/code.m -o code
=======
gfortran -O3 fortran/code.f90 -o fortan/code
zig build-exe -O ReleaseFast -femit-bin=zig/code zig/code.zig
luajit -b lua/code.lua lua/code
swiftc -O -parse-as-library -Xcc -funroll-loops -Xcc -march=native -Xcc -ftree-vectorize -Xcc -ffast-math swift/code.swift -o swift/code
>>>>>>> 753df161
<|MERGE_RESOLUTION|>--- conflicted
+++ resolved
@@ -5,11 +5,8 @@
 kotlinc -include-runtime kotlin/code.kt -d kotlin/code.jar
 #kotlinc-native -include-runtime kotlin/code.kt -d kotlin/code
 dart compile exe dart/code.dart -o dart/code --target-os=macos
-<<<<<<< HEAD
 clang -framework Foundation objc/code.m -o code
-=======
 gfortran -O3 fortran/code.f90 -o fortan/code
 zig build-exe -O ReleaseFast -femit-bin=zig/code zig/code.zig
 luajit -b lua/code.lua lua/code
-swiftc -O -parse-as-library -Xcc -funroll-loops -Xcc -march=native -Xcc -ftree-vectorize -Xcc -ffast-math swift/code.swift -o swift/code
->>>>>>> 753df161
+swiftc -O -parse-as-library -Xcc -funroll-loops -Xcc -march=native -Xcc -ftree-vectorize -Xcc -ffast-math swift/code.swift -o swift/code