--- conflicted
+++ resolved
@@ -2,11 +2,8 @@
 clang++ -std=c++23 -march=native -O3 -Ofast -o cpp/code cpp/code.cpp
 go build -ldflags "-s -w" -o go/code go/code.go
 javac jvm/code.java
-<<<<<<< HEAD
 bun build --bytecode --compile js/code.js --outfile js/bun
-=======
 native-image -O3 jvm.code
->>>>>>> 027da61e
 RUSTFLAGS="-Zlocation-detail=none" cargo +nightly build --manifest-path rust/Cargo.toml --release
 cargo build --manifest-path rust/Cargo.toml --release
 kotlinc -include-runtime kotlin/code.kt -d kotlin/code.jar
