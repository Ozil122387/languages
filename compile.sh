--- conflicted
+++ resolved
@@ -9,9 +9,7 @@
 kotlinc -include-runtime kotlin/code.kt -d kotlin/code.jar
 #kotlinc-native -include-runtime kotlin/code.kt -d kotlin/code
 dart compile exe dart/code.dart -o dart/code --target-os=macos
-<<<<<<< HEAD
 cd inko && inko build --opt=aggressive code.inko -o code && cd ..
-=======
 nim c -d:danger --opt:speed nim/code.nim
 sbcl --noinform --non-interactive --load "common-lisp/code.lisp" --build
 fpc -O3 fpc/code.pas
@@ -28,5 +26,4 @@
 haxe --class-path haxe -main Code --jvm haxe/code.jar
 dotnet publish csharp/csharp.csproj -o csharp-aot /p:PublishAot=true
 dotnet publish csharp/csharp.csproj -o csharp
-ghc -O2 -fllvm haskell/code.hs -o haskell/code || { echo "ghc: cannot compile with llvm backend; fallback to use default backend"; ghc -O2 haskell/code.hs -o haskell/code; }
->>>>>>> f481b947
+ghc -O2 -fllvm haskell/code.hs -o haskell/code || { echo "ghc: cannot compile with llvm backend; fallback to use default backend"; ghc -O2 haskell/code.hs -o haskell/code; }