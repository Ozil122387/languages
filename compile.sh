clang -O3 c/code.c -o c/code
go build -ldflags "-s -w" -o go/code go/code.go
javac jvm/code.java
RUSTFLAGS="-Zlocation-detail=none" cargo +nightly build --manifest-path rust/Cargo.toml --release
kotlinc -include-runtime kotlin/code.kt -d kotlin/code.jar
#kotlinc-native -include-runtime kotlin/code.kt -d kotlin/code
dart compile exe dart/code.dart -o dart/code --target-os=macos
<<<<<<< HEAD
scala-cli --power package scala/code.scala -f -o scala/code
=======
ldc2 -O3 -release -boundscheck=off d/code.d
odin build odin/code.odin -o:speed -file
clang -framework Foundation objc/code.m -o code
gfortran -O3 fortran/code.f90 -o fortan/code
zig build-exe -O ReleaseFast -femit-bin=zig/code zig/code.zig
luajit -b lua/code.lua lua/code
swiftc -O -parse-as-library -Xcc -funroll-loops -Xcc -march=native -Xcc -ftree-vectorize -Xcc -ffast-math swift/code.swift -o swift/code
>>>>>>> 359833e7
<|MERGE_RESOLUTION|>--- conflicted
+++ resolved
@@ -5,14 +5,11 @@
 kotlinc -include-runtime kotlin/code.kt -d kotlin/code.jar
 #kotlinc-native -include-runtime kotlin/code.kt -d kotlin/code
 dart compile exe dart/code.dart -o dart/code --target-os=macos
-<<<<<<< HEAD
 scala-cli --power package scala/code.scala -f -o scala/code
-=======
 ldc2 -O3 -release -boundscheck=off d/code.d
 odin build odin/code.odin -o:speed -file
 clang -framework Foundation objc/code.m -o code
 gfortran -O3 fortran/code.f90 -o fortan/code
 zig build-exe -O ReleaseFast -femit-bin=zig/code zig/code.zig
 luajit -b lua/code.lua lua/code
-swiftc -O -parse-as-library -Xcc -funroll-loops -Xcc -march=native -Xcc -ftree-vectorize -Xcc -ffast-math swift/code.swift -o swift/code
->>>>>>> 359833e7
+swiftc -O -parse-as-library -Xcc -funroll-loops -Xcc -march=native -Xcc -ftree-vectorize -Xcc -ffast-math swift/code.swift -o swift/code