--- conflicted
+++ resolved
@@ -24,17 +24,11 @@
 luajit -b lua/code.lua lua/code
 swiftc -O -parse-as-library -Xcc -funroll-loops -Xcc -march=native -Xcc -ftree-vectorize -Xcc -ffast-math swift/code.swift -o swift/code
 # haxe --class-path haxe -main Code --jvm haxe/code.jar # was getting errors running `haxelib install hxjava`
-<<<<<<< HEAD
-#dotnet publish csharp/csharp.csproj -o csharp/code-aot /p:PublishAot=true
-dotnet publish csharp/csharp.csproj -o csharp/code
-ghc -O2 -fllvm haskell/code.hs -o haskell/code || { echo "ghc: cannot compile with llvm backend; fallback to use default backend"; ghc -O2 haskell/code.hs -o haskell/code; }
-emojicodec emojicode/code.emojic
-=======
 #dotnet publish csharp -o csharp/code-aot /p:PublishAot=true /p:OptimizationPreference=Speed
 dotnet publish csharp -o csharp/code
 #dotnet publish fsharp -o fsharp/code-aot /p:PublishAot=true /p:OptimizationPreference=Speed
 dotnet publish fsharp -o fsharp/code
 ghc -O2 -fllvm haskell/code.hs -o haskell/code || { echo "ghc: cannot compile with llvm backend; fallback to use default backend"; ghc -O2 haskell/code.hs -o haskell/code; }
+emojicodec emojicode/code.emojic
 echo '(compile-program "chez/code.ss")' | chez --optimize-level 3 -q
-(cd clojure && mkdir -p classes && clojure -Sdeps '{:paths ["."]}' -M -e "(compile 'code)")
->>>>>>> 89bf722f
+(cd clojure && mkdir -p classes && clojure -Sdeps '{:paths ["."]}' -M -e "(compile 'code)")