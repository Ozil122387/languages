clang -O3 c/code.c -o c/code
go build -ldflags "-s -w" -o go/code go/code.go
javac jvm/code.java
RUSTFLAGS="-Zlocation-detail=none" cargo +nightly build --manifest-path rust/Cargo.toml --release
kotlinc -include-runtime kotlin/code.kt -d kotlin/code.jar
#kotlinc-native -include-runtime kotlin/code.kt -d kotlin/code
dart compile exe dart/code.dart -o dart/code --target-os=macos
<<<<<<< HEAD
dotnet publish csharp/csharp.csproj -o csharp-aot /p:PublishAot=true
dotnet publish csharp/csharp.csproj -o csharp
=======
scala-cli --power package scala/code.scala -f -o scala/code
ldc2 -O3 -release -boundscheck=off d/code.d
odin build odin/code.odin -o:speed -file
clang -framework Foundation objc/code.m -o code
gfortran -O3 fortran/code.f90 -o fortan/code
zig build-exe -O ReleaseFast -femit-bin=zig/code zig/code.zig
luajit -b lua/code.lua lua/code
swiftc -O -parse-as-library -Xcc -funroll-loops -Xcc -march=native -Xcc -ftree-vectorize -Xcc -ffast-math swift/code.swift -o swift/code
>>>>>>> 474b0fda
<|MERGE_RESOLUTION|>--- conflicted
+++ resolved
@@ -5,10 +5,6 @@
 kotlinc -include-runtime kotlin/code.kt -d kotlin/code.jar
 #kotlinc-native -include-runtime kotlin/code.kt -d kotlin/code
 dart compile exe dart/code.dart -o dart/code --target-os=macos
-<<<<<<< HEAD
-dotnet publish csharp/csharp.csproj -o csharp-aot /p:PublishAot=true
-dotnet publish csharp/csharp.csproj -o csharp
-=======
 scala-cli --power package scala/code.scala -f -o scala/code
 ldc2 -O3 -release -boundscheck=off d/code.d
 odin build odin/code.odin -o:speed -file
@@ -17,4 +13,5 @@
 zig build-exe -O ReleaseFast -femit-bin=zig/code zig/code.zig
 luajit -b lua/code.lua lua/code
 swiftc -O -parse-as-library -Xcc -funroll-loops -Xcc -march=native -Xcc -ftree-vectorize -Xcc -ffast-math swift/code.swift -o swift/code
->>>>>>> 474b0fda
+dotnet publish csharp/csharp.csproj -o csharp-aot /p:PublishAot=true
+dotnet publish csharp/csharp.csproj -o csharp